import { flags, SfdxCommand } from '@salesforce/command';
import { Messages } from '@salesforce/core';
import { AnyJson } from '@salesforce/ts-types';
import * as path from 'path';
import ApexClassGenerator from '../../../../apexClassGenerator';

Messages.importMessagesDirectory(__dirname);
const messages = Messages.loadMessages('force-language-services', 'apexclass');

export default class ApexClass extends SfdxCommand {
  public static examples = [
    '$ sfdx force:apex:class:create -n MyClass',
    '$ sfdx force:apex:class:create -n MyClass -d classes'
  ];

  public static description = messages.getMessage('commandDescription');

  protected static flagsConfig = {
    classname: flags.string({
      char: 'n',
      description: messages.getMessage('nameFlagDescription'),
      required: true
    }),
    outputdir: flags.string({
      char: 'd',
      description: messages.getMessage('outputdir'),
      required: false,
      default: process.cwd()
    }),
<<<<<<< HEAD
    // apiversion: flags.string({
    //   char: 'a',
    //   description: messages.getMessage('apiversion'),
    //   options: ['46.0', '45.0'],
    //   default: '45.0'
    // }),
=======
    // Need to fix the apiversion flag with default and optional inputs
    // apiversion: flags.string({char: 'a', description: messages.getMessage('outputdir'), options: ['46.0', '45.0'], default: '45.0'}),
    apiversion: flags.builtin(),
>>>>>>> 6bbef684
    template: flags.string({
      char: 't',
      description: messages.getMessage('template'),
      default: 'DefaultApexClass',
      options: [
        'DefaultApexClass',
        'ApexException',
        'ApexUnitTest',
        'InboundEmailService'
      ]
    })
  };

  public checkInputs(flagValue) {
    const alphaRegExp = /^\w+$/;
    // tslint:disable-next-line:no-unused-expression
    if (!alphaRegExp.test(flagValue)) {
      throw new Error(messages.getMessage('AlphaNumericNameError'));
    }
    const letterStartRegExp = /^[A-Za-z]/;
    // tslint:disable-next-line:no-unused-expression
    if (!letterStartRegExp.test(flagValue)) {
      throw new Error(messages.getMessage('NameMustStartWithLetterError'));
    }
    const endUnderscore = /_$/;
    if (endUnderscore.test(flagValue)) {
      throw new Error(messages.getMessage('EndWithUnderscoreError'));
    }
    const dblUnderscore = /__/;
    if (dblUnderscore.test(flagValue)) {
      throw new Error(messages.getMessage('DoubleUnderscoreError'));
    }
    return '';
  }

  public async run(): Promise<AnyJson> {
    this.checkInputs(this.flags.classname);
    this.checkInputs(this.flags.template);

    // tslint:disable-next-line:no-unused-expression
    if (this.flags.outputdir === process.cwd()) {
      this.log(path.join(process.cwd()));
    } else {
      this.log(path.join(process.cwd(), this.flags.outputdir));
    }

    const yeoman = require('yeoman-environment');
    const env = yeoman.createEnv();
    env.registerStub(ApexClassGenerator, 'apexclassgenerator');
    return env.run('apexclassgenerator', this.flags);
  }
}<|MERGE_RESOLUTION|>--- conflicted
+++ resolved
@@ -27,18 +27,9 @@
       required: false,
       default: process.cwd()
     }),
-<<<<<<< HEAD
-    // apiversion: flags.string({
-    //   char: 'a',
-    //   description: messages.getMessage('apiversion'),
-    //   options: ['46.0', '45.0'],
-    //   default: '45.0'
-    // }),
-=======
     // Need to fix the apiversion flag with default and optional inputs
     // apiversion: flags.string({char: 'a', description: messages.getMessage('outputdir'), options: ['46.0', '45.0'], default: '45.0'}),
     apiversion: flags.builtin(),
->>>>>>> 6bbef684
     template: flags.string({
       char: 't',
       description: messages.getMessage('template'),
